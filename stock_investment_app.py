--- conflicted
+++ resolved
@@ -31,31 +31,22 @@
         from email import encoders
 
 # Application Version Information
-APP_VERSION = "V0.2.0"
-<<<<<<< HEAD
-APP_BUILD_DATE = "2024-12-28"
-=======
-APP_BUILD_DATE = "2024-12-21"
->>>>>>> f46ab375
-APP_NAME = "AI-Powered Stock Investment Analyzer"
+APP_VERSION = "V0.2.1"
+
+APP_BUILD_DATE = "2025-07-03"
+
+APP_NAME = "True North Tech Stock Investment Analyzer"
 APP_CONCEPT_OWNER = "Harshal Tankaria"
 VERSION_NOTES = {
-    "V0.2.0": [
-<<<<<<< HEAD
+    "V0.2.1": [
+
         "Added user login system with password remember functionality",
         "Enhanced ML predictions with multi-timeframe projections (6M, 1Y, 5Y, 10Y)",
         "Display all 20 stock options below top 5 recommendations",
         "Added export functionality with comprehensive report generation", 
         "Implemented backtesting against 6 months historical data",
         "Improved user authentication and session management"
-=======
-        "Added Day Trading Mode with buy/sell triggers for top 5 stocks",
-        "Fixed email functionality with test button and export features", 
-        "Improved date/time handling with proper timezone support",
-        "Added concept owner information (Harshal Tankaria)",
-        "Enhanced export functionality for reports and analysis",
-        "Added real-time day trading signals and alerts"
->>>>>>> f46ab375
+
     ],
     "V0.1.1": [
         "Added SENSEX stocks to Indian market analysis (35 total stocks)",
@@ -1303,12 +1294,9 @@
     db = DatabaseManager()
     analyzer = EnhancedStockAnalyzer()
     emailer = EmailNotifier()
-<<<<<<< HEAD
+
     exporter = ReportExporter()
-=======
-    day_trader = DayTradingAnalyzer()
-    exporter = ExportManager()
->>>>>>> f46ab375
+
     
     # Login/Registration System
     if not st.session_state.logged_in:
@@ -1502,8 +1490,7 @@
                         st.sidebar.success("✅ Test email sent successfully!")
                     else:
                         st.sidebar.error("❌ Test email failed. Check your credentials.")
-    
-<<<<<<< HEAD
+ 
     # Create user profile from current user data
     user_profile = UserProfile(
         name=current_user.name,
@@ -1518,28 +1505,7 @@
     
     # Create tabs
     tab1, tab2, tab3, tab4, tab5, tab6 = st.tabs(["📊 Analysis", "📈 Multi-Timeframe", "🔄 Backtesting", "📊 Portfolio", "📤 Export", "ℹ️ About"])
-=======
-    # Main interface
-    st.title(f"🤖 {APP_NAME}")
-    col1, col2 = st.columns([3, 1])
-    with col1:
-        st.markdown("### Intelligent Investment Recommendations with Machine Learning")
-        st.markdown(f"**Concept & Owner:** {APP_CONCEPT_OWNER}")
-    with col2:
-        st.markdown(f"**Version {APP_VERSION}** | {APP_BUILD_DATE}")
-    
-    # Version badge
-    st.markdown(f"""
-    <div style="text-align: right; margin-bottom: 20px;">
-        <span style="background-color: #28a745; color: white; padding: 4px 8px; border-radius: 4px; font-size: 12px;">
-            v{APP_VERSION} - Latest
-        </span>
-    </div>
-    """, unsafe_allow_html=True)
-    
-    # Create tabs
-    tab1, tab2, tab3, tab4, tab5, tab6 = st.tabs(["📊 Analysis", "📈 Portfolio", "🚨 Day Trading", "🤖 ML Insights", "⚙️ Settings", "ℹ️ About"])
->>>>>>> f46ab375
+
     
     with tab1:
         st.subheader(f"Stock Analysis for {country}")
@@ -1765,7 +1731,7 @@
                                 line=dict(color='red', dash='dash')
                             ))
                             
-<<<<<<< HEAD
+
                             fig_backtest.update_layout(
                                 title=f"Backtest Results for {selected_symbol}",
                                 xaxis_title="Date",
@@ -1787,49 +1753,8 @@
                         """)
         else:
             st.info("Run analysis first to perform backtesting.")
-=======
-                            with col3:
-                                inv_rec = analysis['investment_recommendation']
-                                st.metric("Recommended Shares", f"{inv_rec['shares']}")
-                                st.metric("Investment Amount", f"${inv_rec['amount']:.2f}")
-                                st.metric("Portfolio %", f"{inv_rec['percentage']:.1f}%")
-                    
-                    # Export and email functionality
-                    st.subheader("📤 Export & Share")
-                    col1, col2, col3 = st.columns(3)
-                    
-                    with col1:
-                        if st.button("📥 Export to CSV"):
-                            csv_data = exporter.export_analysis_to_csv(analyses)
-                            current_time = get_current_time()
-                            filename = f"investment_analysis_{format_datetime(current_time, '%Y%m%d_%H%M')}.csv"
-                            st.download_button(
-                                label="Download CSV",
-                                data=csv_data,
-                                file_name=filename,
-                                mime="text/csv"
-                            )
-                    
-                    with col2:
-                        # Send email notification if configured
-                        if notification_frequency != "None" and sender_email and sender_password:
-                            if st.button("📧 Send Email Report"):
-                                with st.spinner("Sending email..."):
-                                    csv_data = exporter.export_analysis_to_csv(analyses)
-                                    success = emailer.send_daily_recommendations(
-                                        user_email, analyses, sender_email, sender_password, csv_data
-                                    )
-                                    if success:
-                                        st.success("Email sent successfully with CSV attachment!")
-                                    else:
-                                        st.error("Failed to send email. Check your credentials.")
-                    
-                    with col3:
-                        if st.button("📊 Generate Summary Report"):
-                            st.info("Summary report feature coming soon!")
-                else:
-                    st.error("No data available for analysis.")
->>>>>>> f46ab375
+
+
     
     with tab4:
         st.subheader("📊 Portfolio Optimization")
@@ -1869,7 +1794,7 @@
         else:
             st.info("Run analysis first to see portfolio recommendations.")
     
-<<<<<<< HEAD
+
     with tab5:
         st.subheader("📤 Export & Reports")
         
@@ -1929,119 +1854,7 @@
                 
                 df_csv = pd.DataFrame(csv_data)
                 csv_string = df_csv.to_csv(index=False)
-=======
-    with tab3:
-        st.subheader("🚨 Day Trading Mode")
-        
-        # Day trading header
-        current_time = get_current_time()
-        market_status = "🟢 OPEN" if 9.5 <= current_time.hour + current_time.minute/60 <= 16.0 else "🔴 CLOSED"
-        
-        col1, col2, col3 = st.columns([2, 1, 1])
-        with col1:
-            st.markdown(f"**Market Status:** {market_status}")
-            st.markdown(f"**Current Time:** {format_datetime(current_time, '%H:%M:%S %Z')}")
-        with col2:
-            auto_refresh = st.checkbox("Auto Refresh (30s)", value=False)
-        with col3:
-            refresh_signals = st.button("🔄 Refresh Signals")
-        
-        # Get day trading signals
-        if auto_refresh or refresh_signals or 'day_trading_signals' not in st.session_state:
-            with st.spinner("Analyzing day trading opportunities..."):
-                day_trading_signals = day_trader.get_all_day_trading_signals()
-                st.session_state.day_trading_signals = day_trading_signals
-        else:
-            day_trading_signals = st.session_state.get('day_trading_signals', [])
-        
-        if day_trading_signals:
-            # Summary metrics
-            total_signals = sum(len(stock['signals']) for stock in day_trading_signals)
-            buy_signals = sum(len([s for s in stock['signals'] if s['type'] == 'BUY']) for stock in day_trading_signals)
-            sell_signals = total_signals - buy_signals
-            
-            col1, col2, col3, col4 = st.columns(4)
-            with col1:
-                st.metric("Total Signals", total_signals)
-            with col2:
-                st.metric("Buy Signals", buy_signals, delta=f"+{buy_signals}")
-            with col3:
-                st.metric("Sell Signals", sell_signals, delta=f"-{sell_signals}")
-            with col4:
-                st.metric("Stocks Monitored", len(DAY_TRADING_STOCKS))
-            
-            # Display signals by stock
-            for stock_data in day_trading_signals:
-                if stock_data['signals']:
-                    with st.expander(f"📈 {stock_data['symbol']} - ${stock_data['current_price']:.2f} ({len(stock_data['signals'])} signals)"):
-                        for i, signal in enumerate(stock_data['signals']):
-                            signal_color = "🟢" if signal['type'] == 'BUY' else "🔴"
-                            strength_badge = "🔥" if signal['strength'] == 'STRONG' else "📍"
-                            
-                            st.markdown(f"""
-                            ### {signal_color} {signal['type']} Signal {strength_badge}
-                            **Strength:** {signal['strength']}  
-                            **Reason:** {signal['reason']}  
-                            **Entry Price:** ${signal['entry_price']:.2f}  
-                            **Stop Loss:** ${signal['stop_loss']:.2f}  
-                            **Target:** ${signal['target']:.2f}  
-                            **Risk/Reward:** {abs((signal['target'] - signal['entry_price']) / (signal['stop_loss'] - signal['entry_price'])):.2f}:1
-                            """)
-            
-            # Export day trading signals
-            st.subheader("📤 Export Day Trading Signals")
-            col1, col2 = st.columns(2)
-            
-            with col1:
-                if st.button("📥 Export Signals to CSV"):
-                    csv_data = exporter.export_day_trading_signals_to_csv(day_trading_signals)
-                    current_time = get_current_time()
-                    filename = f"day_trading_signals_{format_datetime(current_time, '%Y%m%d_%H%M')}.csv"
-                    st.download_button(
-                        label="Download Signals CSV",
-                        data=csv_data,
-                        file_name=filename,
-                        mime="text/csv"
-                    )
-            
-            with col2:
-                # Send day trading alerts if configured
-                if notification_frequency != "None" and sender_email and sender_password:
-                    if st.button("📧 Send Day Trading Alerts"):
-                        with st.spinner("Sending trading alerts..."):
-                            success = emailer.send_day_trading_alerts(
-                                user_email, day_trading_signals, sender_email, sender_password
-                            )
-                            if success:
-                                st.success("Day trading alerts sent successfully!")
-                            else:
-                                st.error("Failed to send alerts. Check your credentials.")
-        else:
-            st.info("No day trading signals available at the moment. The algorithm monitors the market during trading hours.")
-            
-        # Trading disclaimer
-        st.warning("""
-        **⚠️ Day Trading Risk Warning:**  
-        Day trading involves significant financial risk and is not suitable for all investors. These signals are for educational purposes only and should not be considered as financial advice. Always conduct your own research and consider consulting with a licensed financial advisor. Never risk more than you can afford to lose.
-        """)
-        
-        # Auto refresh mechanism
-        if auto_refresh:
-            time.sleep(30)
-            st.rerun()
-
-    with tab4:
-        st.subheader("🤖 Machine Learning Insights")
-        
-        if 'analyses' in locals() and analyses:
-            # Feature importance
-            feature_importance = analyzer.ml_predictor.get_feature_importance()
-            if feature_importance:
-                importance_df = pd.DataFrame(
-                    list(feature_importance.items()), 
-                    columns=['Feature', 'Importance']
-                ).sort_values('Importance', ascending=False)
->>>>>>> f46ab375
+
                 
                 st.download_button(
                     label="📊 Download CSV Data",
@@ -2067,51 +1880,10 @@
                 st.metric("Avg 1Y Projection", f"{avg_1y_return:.1f}%")
                 
         else:
-<<<<<<< HEAD
+
             st.info("Run analysis first to generate reports.")
     
-=======
-            st.info("Run analysis first to see ML insights.")
-    
-    with tab5:
-        st.subheader("⚙️ Application Settings")
-        
-        st.markdown("### 📧 Email Notification Setup")
-        st.markdown("""
-        To receive daily email notifications:
-        1. Enable 2-factor authentication on your Gmail account
-        2. Generate an App Password: Google Account → Security → App passwords
-        3. Use the App Password (not your regular password) in the sidebar
-        """)
-        
-        st.markdown("### 🤖 ML Model Information")
-        st.markdown("""
-        The application uses Gradient Boosting Regression to predict stock returns based on:
-        - Financial ratios (PE, PB, ROE, etc.)
-        - Growth metrics (Revenue growth, earnings growth)
-        - Technical indicators (Momentum, volatility)
-        - Market data (Volume ratios, beta)
-        """)
-        
-        st.markdown("### 📊 Supported Markets")
-        st.markdown("""
-        - **US**: Top 20 S&P 500 stocks
-        - **Canada**: TSX top 15 stocks  
-        - **India**: NIFTY 50 + SENSEX stocks (35 total)
-        """)
-    
-        st.markdown("### 🚨 Day Trading Features")
-        st.markdown("""
-        **New Day Trading Mode includes:**
-        - Real-time technical analysis for top 5 stocks (AAPL, MSFT, GOOGL, TSLA, NVDA)
-        - Buy/sell signals based on SMA, RSI, and MACD indicators
-        - Risk/reward ratio calculations
-        - Email alerts for trading opportunities
-        - CSV export for trading signals
-        - Market status and timing information
-        """)
-    
->>>>>>> f46ab375
+
     with tab6:
         st.subheader(f"ℹ️ About {APP_NAME}")
         
@@ -2256,7 +2028,7 @@
         
         # Credits
         st.markdown("---")
-<<<<<<< HEAD
+
         st.subheader("👨‍💻 Credits & Technology Stack")
         st.markdown("""
         - **AI/ML Framework**: Scikit-learn, Pandas, NumPy
@@ -2269,42 +2041,7 @@
         
         st.markdown("---")
         st.markdown(f"<center><i>© 2024 {APP_NAME} v{APP_VERSION} | All Rights Reserved</i></center>", 
-=======
-        st.subheader("👨‍💻 Credits & Ownership")
-        
-        col1, col2 = st.columns(2)
-        with col1:
-            st.markdown(f"""
-            **Concept & Owner:** {APP_CONCEPT_OWNER}  
-            **Application:** {APP_NAME}  
-            **Version:** {APP_VERSION}  
-            **Build Date:** {APP_BUILD_DATE}
-            """)
-        
-        with col2:
-            st.markdown("""
-            **Technical Stack:**
-            - **ML Models**: Scikit-learn, Pandas, NumPy
-            - **Data Provider**: Yahoo Finance  
-            - **UI Framework**: Streamlit
-            - **Visualization**: Plotly
-            - **Email**: SMTP Integration
-            """)
-            
-        st.markdown("---")
-        st.markdown("### 🚀 New Features in v2.0.0")
-        st.markdown("""
-        ✅ **Day Trading Mode** - Real-time signals for top 5 stocks  
-        ✅ **Enhanced Email System** - Test button & CSV attachments  
-        ✅ **Export Functionality** - Download analysis as CSV  
-        ✅ **Improved DateTime** - Proper timezone handling  
-        ✅ **Better UI** - Enhanced user experience  
-        ✅ **Owner Attribution** - Clear ownership and concept credits
-        """)
-        
-        st.markdown("---")
-        st.markdown(f"<center><i>© 2024 {APP_NAME} | Developed by {APP_CONCEPT_OWNER} | All Rights Reserved</i></center>", 
->>>>>>> f46ab375
+
                    unsafe_allow_html=True)
 
 if __name__ == "__main__":
